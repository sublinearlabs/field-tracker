use ark_ff::{AdditiveGroup, BigInt, FftField, Field, One, PrimeField, UniformRand, Zero};
use ark_serialize::{
    CanonicalDeserialize, CanonicalDeserializeWithFlags, CanonicalSerialize,
    CanonicalSerializeWithFlags, Compress, Flags, Read, SerializationError, Valid, Validate, Write,
};
use num_bigint::BigUint;
use rand::Rng;
use std::fmt::{Display, Formatter};
use std::hash::{Hash, Hasher};
use std::iter::{Iterator, Product, Sum};
use std::ops::{Add, AddAssign, Div, DivAssign, Mul, MulAssign, Neg, Sub, SubAssign};
<<<<<<< HEAD
use std::str::FromStr;
use tracker::{update_add, update_inv, update_mul, Report, Tracker};
=======
use std::{str::FromStr, vec::IntoIter};
use tracker::{update_add, update_inv, update_mul, update_sub, Report, Tracker};
>>>>>>> ea271ca5

pub mod tracker;
pub mod util;

#[derive(Debug, Clone, Eq, PartialEq, Copy, Default, Ord, PartialOrd)]
pub struct Ft<const N: usize, T: PrimeField> {
    inner: T,
}

impl<const N: usize, T: PrimeField> Ft<N, T> {
    pub fn start(name: &'static str) {
        Tracker::start(name);
    }

    pub fn end() {
        Tracker::end();
    }

    pub fn summary() -> Report {
        Tracker::summary()
    }
}

impl<const N: usize, T: PrimeField<BigInt = BigInt<N>>> PrimeField for Ft<N, T> {
    type BigInt = BigInt<N>;
    const MODULUS: Self::BigInt = T::MODULUS;
    const MODULUS_MINUS_ONE_DIV_TWO: Self::BigInt = T::MODULUS_MINUS_ONE_DIV_TWO;
    const MODULUS_BIT_SIZE: u32 = T::MODULUS_BIT_SIZE;
    const TRACE: Self::BigInt = T::TRACE;
    const TRACE_MINUS_ONE_DIV_TWO: Self::BigInt = T::TRACE_MINUS_ONE_DIV_TWO;

    fn from_bigint(repr: Self::BigInt) -> Option<Self> {
        T::from_bigint(repr).map(|v| from_primefield(v))
    }

    fn into_bigint(self) -> Self::BigInt {
        self.inner.into_bigint()
    }
}

impl<const N: usize, T: PrimeField<BigInt = BigInt<N>>> FftField for Ft<N, T> {
    const GENERATOR: Self = from_primefield(T::GENERATOR);
    const TWO_ADICITY: u32 = T::TWO_ADICITY;
    const TWO_ADIC_ROOT_OF_UNITY: Self = from_primefield(T::TWO_ADIC_ROOT_OF_UNITY);
}

impl<const N: usize, T: PrimeField> FromStr for Ft<N, T> {
    type Err = T::Err;

    fn from_str(s: &str) -> Result<Self, Self::Err> {
        T::from_str(s).map(|v| from_primefield(v))
    }
}

impl<const N: usize, T: PrimeField> From<BigUint> for Ft<N, T> {
    fn from(value: BigUint) -> Self {
        from_primefield(T::from(value))
    }
}

impl<const N: usize, T: PrimeField> From<Ft<N, T>> for BigUint {
    fn from(value: Ft<N, T>) -> BigUint {
        value.inner.into()
    }
}

impl<const N: usize, T: PrimeField<BigInt = BigInt<N>>> From<BigInt<N>> for Ft<N, T> {
    fn from(value: BigInt<N>) -> Self {
        from_primefield(T::from_bigint(value).unwrap())
    }
}

impl<const N: usize, T: PrimeField<BigInt = BigInt<N>>> From<Ft<N, T>> for BigInt<N> {
    fn from(value: Ft<N, T>) -> Self {
        value.into_bigint()
    }
}

impl<const N: usize, T: PrimeField<BigInt = BigInt<N>>> Field for Ft<N, T> {
    type BasePrimeField = Ft<N, T>;

    const SQRT_PRECOMP: Option<ark_ff::SqrtPrecomputation<Self>> = None;

    const ONE: Self = from_primefield(T::ONE);

    fn extension_degree() -> u64 {
        T::extension_degree()
    }

    fn to_base_prime_field_elements(
        &self,
    ) -> impl Iterator<Item = <Self as Field>::BasePrimeField> {
        self.inner
            .to_base_prime_field_elements()
            .map(|v| from_primefield(v))
            .collect::<Vec<_>>()
            .into_iter()
    }

    fn from_base_prime_field_elems(
        elems: impl IntoIterator<Item = Self::BasePrimeField>,
    ) -> Option<Self> {
        T::from_base_prime_field_elems(elems.into_iter().map(|v| v.inner).collect::<Vec<_>>())
            .map(|v| from_primefield(v))
    }

    fn from_base_prime_field(elem: Self::BasePrimeField) -> Self {
        from_primefield(T::from_base_prime_field(elem.inner))
    }

    fn from_random_bytes_with_flags<F: Flags>(bytes: &[u8]) -> Option<(Self, F)> {
        T::from_random_bytes_with_flags(bytes).map(|(v, f)| (from_primefield(v), f))
    }

    fn legendre(&self) -> ark_ff::LegendreSymbol {
        self.inner.legendre()
    }

    fn square(&self) -> Self {
        from_primefield(self.inner.square())
    }

    fn square_in_place(&mut self) -> &mut Self {
        self.inner.square_in_place();
        self
    }

    fn inverse(&self) -> Option<Self> {
        update_inv();
        self.inner.inverse().map(|v| from_primefield(v))
    }

    fn inverse_in_place(&mut self) -> Option<&mut Self> {
        update_inv();
        let inner = self.inner.inverse_in_place();
        if inner.is_none() {
            None
        } else {
            Some(self)
        }
    }

    fn frobenius_map_in_place(&mut self, power: usize) {
        self.inner.frobenius_map_in_place(power)
    }

    fn sqrt(&self) -> Option<Self> {
        self.inner.sqrt().map(|v| from_primefield(v))
    }

    fn mul_by_base_prime_field(&self, elem: &Self::BasePrimeField) -> Self {
        update_mul();
        from_primefield(self.inner.mul_by_base_prime_field(&elem.inner))
    }
}

impl<const N: usize, T: PrimeField<BigInt = BigInt<N>>> AdditiveGroup for Ft<N, T> {
    type Scalar = Ft<N, T>;
    const ZERO: Self = from_primefield(T::ZERO);
}

const fn from_primefield<const N: usize, T: PrimeField>(value: T) -> Ft<N, T> {
    Ft { inner: value }
}

impl<const N: usize, T: PrimeField> Display for Ft<N, T> {
    fn fmt(&self, f: &mut Formatter<'_>) -> std::fmt::Result {
        std::fmt::Display::fmt(&self.inner, f)
    }
}

impl<const N: usize, T: PrimeField> Zero for Ft<N, T> {
    fn zero() -> Self {
        from_primefield(T::zero())
    }

    fn is_zero(&self) -> bool {
        self.inner.is_zero()
    }
}

impl<const N: usize, T: PrimeField> Add<Self> for Ft<N, T> {
    type Output = Ft<N, T>;

    fn add(self, rhs: Self) -> Self::Output {
        update_add();
        from_primefield(self.inner.add(rhs.inner))
    }
}

impl<const N: usize, T: PrimeField> One for Ft<N, T> {
    fn one() -> Self {
        from_primefield(T::one())
    }
}

impl<const N: usize, T: PrimeField> Mul<Self> for Ft<N, T> {
    type Output = Ft<N, T>;

    fn mul(self, rhs: Self) -> Self::Output {
        update_mul();
        from_primefield(self.inner.mul(rhs.inner))
    }
}

impl<const N: usize, T: PrimeField> Neg for Ft<N, T> {
    type Output = Ft<N, T>;

    fn neg(self) -> Self::Output {
        from_primefield(self.inner.neg())
    }
}

impl<const N: usize, T: PrimeField> UniformRand for Ft<N, T> {
    fn rand<R: Rng + ?Sized>(rng: &mut R) -> Self {
        from_primefield(T::rand(rng))
    }
}

impl<const N: usize, T: PrimeField> zeroize::Zeroize for Ft<N, T> {
    fn zeroize(&mut self) {
        self.inner.zeroize();
    }
}

impl<const N: usize, T: PrimeField> Hash for Ft<N, T> {
    fn hash<H: Hasher>(&self, state: &mut H) {
        self.inner.hash(state);
    }
}

impl<const N: usize, T: PrimeField> CanonicalSerialize for Ft<N, T> {
    fn serialize_with_mode<W: Write>(
        &self,
        writer: W,
        compress: Compress,
    ) -> Result<(), SerializationError> {
        self.inner.serialize_with_mode(writer, compress)
    }

    fn serialized_size(&self, compress: Compress) -> usize {
        self.inner.serialized_size(compress)
    }
}

impl<const N: usize, T: PrimeField> CanonicalSerializeWithFlags for Ft<N, T> {
    fn serialize_with_flags<W: Write, F: Flags>(
        &self,
        writer: W,
        flags: F,
    ) -> Result<(), SerializationError> {
        self.inner.serialize_with_flags(writer, flags)
    }

    fn serialized_size_with_flags<F: Flags>(&self) -> usize {
        self.inner.serialized_size_with_flags::<F>()
    }
}

impl<const N: usize, T: PrimeField> CanonicalDeserialize for Ft<N, T> {
    fn deserialize_with_mode<R: Read>(
        reader: R,
        compress: Compress,
        validate: Validate,
    ) -> Result<Self, SerializationError> {
        T::deserialize_with_mode(reader, compress, validate).map(|v| from_primefield(v))
    }
}

impl<const N: usize, T: PrimeField> Valid for Ft<N, T> {
    fn check(&self) -> Result<(), SerializationError> {
        self.inner.check()
    }
}

impl<const N: usize, T: PrimeField> CanonicalDeserializeWithFlags for Ft<N, T> {
    fn deserialize_with_flags<R: Read, F: Flags>(
        reader: R,
    ) -> Result<(Self, F), SerializationError> {
        T::deserialize_with_flags(reader).map(|v| (from_primefield(v.0), v.1))
    }
}

impl<const N: usize, T: PrimeField> Sub<Self> for Ft<N, T> {
    type Output = Ft<N, T>;

    fn sub(self, rhs: Self) -> Self::Output {
        update_sub();
        from_primefield(self.inner.sub(rhs.inner))
    }
}

impl<const N: usize, T: PrimeField> Div<Self> for Ft<N, T> {
    type Output = Ft<N, T>;

    fn div(self, rhs: Self) -> Self::Output {
        from_primefield(self.inner.div(rhs.inner))
    }
}

impl<const N: usize, T: PrimeField> AddAssign<Self> for Ft<N, T> {
    fn add_assign(&mut self, rhs: Self) {
        update_add();
        self.inner.add_assign(rhs.inner)
    }
}

impl<const N: usize, T: PrimeField> SubAssign<Self> for Ft<N, T> {
    fn sub_assign(&mut self, rhs: Self) {
        update_sub();
        self.inner.sub_assign(rhs.inner)
    }
}

impl<const N: usize, T: PrimeField> MulAssign<Self> for Ft<N, T> {
    fn mul_assign(&mut self, rhs: Self) {
        update_mul();
        self.inner.mul_assign(rhs.inner)
    }
}

impl<const N: usize, T: PrimeField> DivAssign<Self> for Ft<N, T> {
    fn div_assign(&mut self, rhs: Self) {
        self.inner.div_assign(rhs.inner)
    }
}

impl<'a, const N: usize, T: PrimeField> Add<&'a Self> for Ft<N, T> {
    type Output = Ft<N, T>;

    fn add(self, rhs: &'a Self) -> Self::Output {
        update_add();
        from_primefield(self.inner.add(rhs.inner))
    }
}

impl<'a, const N: usize, T: PrimeField> Sub<&'a Self> for Ft<N, T> {
    type Output = Ft<N, T>;

    fn sub(self, rhs: &'a Self) -> Self::Output {
        update_sub();
        from_primefield(self.inner.sub(rhs.inner))
    }
}

impl<'a, const N: usize, T: PrimeField> Mul<&'a Self> for Ft<N, T> {
    type Output = Ft<N, T>;

    fn mul(self, rhs: &'a Self) -> Self::Output {
        update_mul();
        from_primefield(self.inner.mul(rhs.inner))
    }
}

impl<'a, const N: usize, T: PrimeField> Div<&'a Self> for Ft<N, T> {
    type Output = Ft<N, T>;

    fn div(self, rhs: &'a Self) -> Self::Output {
        from_primefield(self.inner.div(rhs.inner))
    }
}

impl<'a, const N: usize, T: PrimeField> AddAssign<&'a Self> for Ft<N, T> {
    fn add_assign(&mut self, rhs: &'a Self) {
        update_add();
        self.inner.add_assign(rhs.inner);
    }
}

impl<'a, const N: usize, T: PrimeField> SubAssign<&'a Self> for Ft<N, T> {
    fn sub_assign(&mut self, rhs: &'a Self) {
        update_sub();
        self.inner.sub_assign(rhs.inner);
    }
}

impl<'a, const N: usize, T: PrimeField> MulAssign<&'a Self> for Ft<N, T> {
    fn mul_assign(&mut self, rhs: &'a Self) {
        update_mul();
        self.inner.mul_assign(rhs.inner);
    }
}

impl<'a, const N: usize, T: PrimeField> DivAssign<&'a Self> for Ft<N, T> {
    fn div_assign(&mut self, rhs: &'a Self) {
        self.inner.div_assign(rhs.inner);
    }
}

impl<'a, const N: usize, T: PrimeField> Add<&'a mut Self> for Ft<N, T> {
    type Output = Ft<N, T>;

    fn add(self, rhs: &'a mut Self) -> Self::Output {
        update_add();
        from_primefield(self.inner.add(rhs.inner))
    }
}

impl<'a, const N: usize, T: PrimeField> Sub<&'a mut Self> for Ft<N, T> {
    type Output = Ft<N, T>;

    fn sub(self, rhs: &'a mut Self) -> Self::Output {
        update_sub();
        from_primefield(self.inner.sub(rhs.inner))
    }
}

impl<'a, const N: usize, T: PrimeField> Mul<&'a mut Self> for Ft<N, T> {
    type Output = Ft<N, T>;

    fn mul(self, rhs: &'a mut Self) -> Self::Output {
        update_mul();
        from_primefield(self.inner.mul(rhs.inner))
    }
}

impl<'a, const N: usize, T: PrimeField> Div<&'a mut Self> for Ft<N, T> {
    type Output = Ft<N, T>;

    fn div(self, rhs: &'a mut Self) -> Self::Output {
        from_primefield(self.inner.div(rhs.inner))
    }
}

impl<'a, const N: usize, T: PrimeField> AddAssign<&'a mut Self> for Ft<N, T> {
    fn add_assign(&mut self, rhs: &'a mut Self) {
        update_add();
        self.inner.add_assign(rhs.inner);
    }
}

impl<'a, const N: usize, T: PrimeField> SubAssign<&'a mut Self> for Ft<N, T> {
    fn sub_assign(&mut self, rhs: &'a mut Self) {
        update_sub();
        self.inner.sub_assign(rhs.inner);
    }
}

impl<'a, const N: usize, T: PrimeField> MulAssign<&'a mut Self> for Ft<N, T> {
    fn mul_assign(&mut self, rhs: &'a mut Self) {
        update_mul();
        self.inner.mul_assign(rhs.inner);
    }
}

impl<'a, const N: usize, T: PrimeField> DivAssign<&'a mut Self> for Ft<N, T> {
    fn div_assign(&mut self, rhs: &'a mut Self) {
        self.inner.div_assign(rhs.inner);
    }
}

impl<const N: usize, T: PrimeField> Sum<Self> for Ft<N, T> {
    fn sum<I: Iterator<Item = Self>>(iter: I) -> Self {
        let mut iterator = iter;
        let sum = iterator.next();
        iterator
            .fold(sum, |acc, val| acc.map(|v| v + val))
            .unwrap_or(Self::zero())
    }
}

impl<'a, const N: usize, T: PrimeField> Sum<&'a Self> for Ft<N, T> {
    fn sum<I: Iterator<Item = &'a Self>>(iter: I) -> Self {
        let mut iterator = iter;
        let sum = iterator.next().cloned();
        iterator
            .fold(sum, |acc, val| acc.map(|v| v + val))
            .unwrap_or(Self::zero())
    }
}

impl<const N: usize, T: PrimeField> Product<Self> for Ft<N, T> {
    fn product<I: Iterator<Item = Self>>(iter: I) -> Self {
        let mut iterator = iter;
        let prod = iterator.next();
        iterator
            .fold(prod, |acc, val| acc.map(|v| v * val))
            .unwrap_or(Self::one())
    }
}

impl<'a, const N: usize, T: PrimeField> Product<&'a Self> for Ft<N, T> {
    fn product<I: Iterator<Item = &'a Self>>(iter: I) -> Self {
        let mut iterator = iter;
        let prod = iterator.next().cloned();
        iterator
            .fold(prod, |acc, val| acc.map(|v| v * val))
            .unwrap_or(Self::one())
    }
}

impl<const N: usize, T: PrimeField> From<u128> for Ft<N, T> {
    fn from(value: u128) -> Self {
        from_primefield(value.into())
    }
}

impl<const N: usize, T: PrimeField> From<u64> for Ft<N, T> {
    fn from(value: u64) -> Self {
        from_primefield(value.into())
    }
}

impl<const N: usize, T: PrimeField> From<u32> for Ft<N, T> {
    fn from(value: u32) -> Self {
        from_primefield(value.into())
    }
}

impl<const N: usize, T: PrimeField> From<u16> for Ft<N, T> {
    fn from(value: u16) -> Self {
        from_primefield(value.into())
    }
}

impl<const N: usize, T: PrimeField> From<u8> for Ft<N, T> {
    fn from(value: u8) -> Self {
        from_primefield(value.into())
    }
}

impl<const N: usize, T: PrimeField> From<bool> for Ft<N, T> {
    fn from(value: bool) -> Self {
        from_primefield(value.into())
    }
}

impl<const N: usize, T: PrimeField + std::convert::From<i32>> From<i32> for Ft<N, T> {
    fn from(value: i32) -> Self {
        from_primefield(value.into())
    }
}

impl<const N: usize, T: PrimeField> From<i8> for Ft<N, T> {
    fn from(value: i8) -> Self {
        from_primefield(value.into())
    }
}
impl<const N: usize, T: PrimeField> From<i16> for Ft<N, T> {
    fn from(value: i16) -> Self {
        from_primefield(value.into())
    }
}

impl<const N: usize, T: PrimeField> From<i64> for Ft<N, T> {
    fn from(value: i64) -> Self {
        from_primefield(value.into())
    }
}

impl<const N: usize, T: PrimeField> From<i128> for Ft<N, T> {
    fn from(value: i128) -> Self {
        from_primefield(value.into())
    }
}

#[cfg(test)]
mod test {
    use ark_bn254::Fr;
    use ark_ff::Field;

    use crate::{end_tscope, start_tscope, summary, Ft};

    type F = Ft!(Fr);

    #[test]
    fn test_integration() {
        let num1 = F::from(3);
        let num2 = F::from(7);

        let mut num3 = num1 + num2;

        let mut num4 = num1 * num2;

        num3 += num2;

        let _ = num4.inverse();

        num4.inverse_in_place();

        assert_eq!(F::summary().values.add, 2);
        assert_eq!(F::summary().values.mul, 1);
        assert_eq!(F::summary().values.inv, 2);
    }

    #[test]
    fn test_sum_and_product_iterators() {
        let values = [F::from(3), F::from(7), F::from(9)];
        let sum = values.iter().sum::<F>();
        let prod = values.iter().product::<F>();

        assert_eq!(sum, F::from(19));
        assert_eq!(prod, F::from(189));

        assert_eq!(F::summary().values.add, 2);
        assert_eq!(F::summary().values.mul, 2);
    }

    #[test]
    fn test_scope() {
        let num1 = F::from(3);
        let num2 = F::from(7);

        start_tscope!("main");
        let mut num3 = num1 + num2;

        start_tscope!("inner");
        let mut num4 = num1 * num2;
        num3 += num2;
        end_tscope!();

        let _ = num4.inverse();
        end_tscope!();

        num4.inverse_in_place();

        let summary = summary!();

        // global assertions
        assert_eq!(summary.values.add, 2);
        assert_eq!(summary.values.mul, 1);
        assert_eq!(summary.values.inv, 2);

        // main assertions
        assert_eq!(summary.children.as_ref().unwrap()[0].values.add, 2);
        assert_eq!(summary.children.as_ref().unwrap()[0].values.mul, 1);
        assert_eq!(summary.children.as_ref().unwrap()[0].values.inv, 1);

        // inner assertions
        assert_eq!(
            summary.children.as_ref().unwrap()[0]
                .children
                .as_ref()
                .unwrap()[0]
                .values
                .add,
            1
        );
        assert_eq!(
            summary.children.as_ref().unwrap()[0]
                .children
                .as_ref()
                .unwrap()[0]
                .values
                .mul,
            1
        );
        assert_eq!(
            summary.children.as_ref().unwrap()[0]
                .children
                .as_ref()
                .unwrap()[0]
                .values
                .inv,
            0
        );
    }
}<|MERGE_RESOLUTION|>--- conflicted
+++ resolved
@@ -9,13 +9,8 @@
 use std::hash::{Hash, Hasher};
 use std::iter::{Iterator, Product, Sum};
 use std::ops::{Add, AddAssign, Div, DivAssign, Mul, MulAssign, Neg, Sub, SubAssign};
-<<<<<<< HEAD
 use std::str::FromStr;
-use tracker::{update_add, update_inv, update_mul, Report, Tracker};
-=======
-use std::{str::FromStr, vec::IntoIter};
 use tracker::{update_add, update_inv, update_mul, update_sub, Report, Tracker};
->>>>>>> ea271ca5
 
 pub mod tracker;
 pub mod util;
