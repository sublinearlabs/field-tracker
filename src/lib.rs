--- conflicted
+++ resolved
@@ -1,22 +1,67 @@
-<<<<<<< HEAD
-use ark_ff::{Field, PrimeField};
+use ark_ff::{FftField, Field, PrimeField};
 use ark_serialize::Flags;
-=======
-use ark_ff::{FftField, PrimeField};
 use num_bigint::BigUint;
-use std::str::FromStr;
->>>>>>> 52819757
+use std::iter::Iterator;
+use std::{str::FromStr, vec::IntoIter};
 
 #[derive(Debug)]
 struct Ft<T: PrimeField> {
     inner: T,
 }
 
-<<<<<<< HEAD
+impl<T: PrimeField> PrimeField for Ft<T> {
+    type BigInt = T::BigInt;
+    const MODULUS: Self::BigInt = T::MODULUS;
+    const MODULUS_MINUS_ONE_DIV_TWO: Self::BigInt = T::MODULUS_MINUS_ONE_DIV_TWO;
+    const MODULUS_BIT_SIZE: u32 = T::MODULUS_BIT_SIZE;
+    const TRACE: Self::BigInt = T::TRACE;
+    const TRACE_MINUS_ONE_DIV_TWO: Self::BigInt = T::TRACE_MINUS_ONE_DIV_TWO;
+
+    fn from_bigint(repr: Self::BigInt) -> Option<Self> {
+        T::from_bigint(repr).map(|v| v.into())
+    }
+
+    fn into_bigint(self) -> Self::BigInt {
+        self.inner.into_bigint()
+    }
+}
+
+impl<T: PrimeField> FftField for Ft<T> {
+    const GENERATOR: Self = from_primefield(T::GENERATOR);
+    const TWO_ADICITY: u32 = T::TWO_ADICITY;
+    const TWO_ADIC_ROOT_OF_UNITY: Self = from_primefield(T::TWO_ADIC_ROOT_OF_UNITY);
+}
+
+impl<T: PrimeField> FromStr for Ft<T> {
+    type Err = T::Err;
+
+    fn from_str(s: &str) -> Result<Self, Self::Err> {
+        T::from_str(s).map(|v| v.into())
+    }
+}
+
+impl<T: PrimeField> From<BigUint> for Ft<T> {
+    fn from(value: BigUint) -> Self {
+        Ft::from(value)
+    }
+}
+
+impl<T: PrimeField> From<T> for Ft<T> {
+    fn from(value: T) -> Self {
+        Ft { inner: value }
+    }
+}
+
+impl<T: PrimeField> From<<Self as PrimeField>::BigInt> for Ft<T> {
+    fn from(value: <Self as PrimeField>::BigInt) -> Self {
+        T::from(value).into()
+    }
+}
+
 impl<T: PrimeField> Field for Ft<T> {
-    type BasePrimeField = T::BasePrimeField;
+    type BasePrimeField = Ft<T>;
 
-    type BasePrimeFieldIter = T::BasePrimeFieldIter;
+    type BasePrimeFieldIter = IntoIter<Self::BasePrimeField>;
 
     const SQRT_PRECOMP: Option<ark_ff::SqrtPrecomputation<Self>> = None;
 
@@ -29,15 +74,20 @@
     }
 
     fn to_base_prime_field_elements(&self) -> Self::BasePrimeFieldIter {
-        self.inner.to_base_prime_field_elements()
+        self.inner
+            .to_base_prime_field_elements()
+            .map(|v| v.into())
+            .collect::<Vec<_>>()
+            .into_iter()
     }
 
     fn from_base_prime_field_elems(elems: &[Self::BasePrimeField]) -> Option<Self> {
-        T::from_base_prime_field_elems(elems).map(|v| v.into())
+        T::from_base_prime_field_elems(elems.iter().map(|v| v.inner).collect::<Vec<_>>().as_slice())
+            .map(|v| v.into())
     }
 
     fn from_base_prime_field(elem: Self::BasePrimeField) -> Self {
-        T::from_base_prime_field(elem).into()
+        T::from_base_prime_field(elem.inner).into()
     }
 
     fn double(&self) -> Self {
@@ -93,61 +143,6 @@
     }
 }
 
-impl<T: PrimeField> From<T> for Ft<T> {
-    fn from(value: T) -> Self {
-        Ft { inner: value }
-    }
-}
-
 const fn from_primefield<T: PrimeField>(value: T) -> Ft<T> {
     Ft { inner: value }
-=======
-impl<T: PrimeField> From<T> for Ft<T> {
-    fn from(value: T) -> Self {
-        Ft { inner: value }
-    }
-}
-
-impl<T: PrimeField> PrimeField for Ft<T> {
-    type BigInt = T::BigInt;
-    const MODULUS: Self::BigInt = T::MODULUS;
-    const MODULUS_MINUS_ONE_DIV_TWO: Self::BigInt = T::MODULUS_MINUS_ONE_DIV_TWO;
-    const MODULUS_BIT_SIZE: u32 = T::MODULUS_BIT_SIZE;
-    const TRACE: Self::BigInt = T::TRACE;
-    const TRACE_MINUS_ONE_DIV_TWO: Self::BigInt = T::TRACE_MINUS_ONE_DIV_TWO;
-
-    fn from_bigint(repr: Self::BigInt) -> Option<Self> {
-        T::from_bigint(repr).map(|v| v.into())
-    }
-
-    fn into_bigint(self) -> Self::BigInt {
-        self.inner.into_bigint()
-    }
-}
-
-impl<T: PrimeField> FftField for Ft<T> {
-    const GENERATOR: Self = T::GENERATOR;
-    const TWO_ADICITY: u32 = T::TWO_ADICITY;
-    const TWO_ADIC_ROOT_OF_UNITY: Self = T::TWO_ADIC_ROOT_OF_UNITY;
-}
-
-impl<T: PrimeField> FromStr for Ft<T> {
-    type Err = T::Err;
-
-    fn from_str(s: &str) -> Result<Self, Self::Err> {
-        T::from_str(s).map(|v| v.into())
-    }
-}
-
-impl<T: PrimeField> From<BigUint> for Ft<T> {
-    fn from(value: BigUint) -> Self {
-        T::from(value).into()
-    }
-}
-
-impl<T: PrimeField> From<<Self as PrimeField>::BigInt> for Ft<T>{
-    fn from(value: <Self as PrimeField>::BigInt) -> Self {
-        T::from(value).into()
-    }
->>>>>>> 52819757
 }